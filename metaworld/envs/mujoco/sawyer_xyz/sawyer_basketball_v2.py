--- conflicted
+++ resolved
@@ -57,12 +57,9 @@
             np.hstack((self.hand_low, obj_low, goal_low)),
             np.hstack((self.hand_high, obj_high, goal_high)),
         )
-<<<<<<< HEAD
+
         self._freeze_rand_vec = False
-        self.reset()
-        self._freeze_rand_vec = True
-=======
->>>>>>> c9f7290c
+
 
     @property
     def model_name(self):
